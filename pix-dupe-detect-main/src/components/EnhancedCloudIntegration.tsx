--- conflicted
+++ resolved
@@ -86,58 +86,6 @@
 
       // Load gapi client and picker modules
       await new Promise<void>((resolve) => {
-<<<<<<< HEAD
-        window.gapi.load('client:auth2:picker', () => resolve());
-      });
-
-      // Initialize gapi client and auth with Drive scope
-      await window.gapi.client.init({
-        apiKey,
-        clientId,
-        scope: 'https://www.googleapis.com/auth/drive.readonly',
-      });
-
-      // Ensure auth2 instance
-      if (!window.gapi.auth2.getAuthInstance()) {
-        await window.gapi.auth2.init({
-          client_id: clientId,
-          scope: 'https://www.googleapis.com/auth/drive.readonly',
-        });
-      }
-
-      // Sign in to get OAuth token
-      await window.gapi.auth2.getAuthInstance().signIn();
-
-      // Retrieve OAuth token for Picker
-      const tokenFromClient = (window.gapi.client as any).getToken?.();
-      const tokenFromAuth = (window.gapi as any).auth?.getToken?.();
-      const oauthToken = tokenFromClient?.access_token || tokenFromAuth?.access_token;
-
-      if (!oauthToken) {
-        throw new Error('Failed to obtain Google OAuth token');
-      }
-      
-      console.log('✅ Obtained Google OAuth token');
-
-      // Build and show the Picker with OAuth token
-      const picker = new window.google.picker.PickerBuilder()
-        .addView(window.google.picker.ViewId.DOCS)
-        .setDeveloperKey(apiKey)
-        .setOAuthToken(oauthToken)
-        .setCallback((data: any) => {
-          if (data.action === window.google.picker.Action.PICKED) {
-            const file = data.docs[0];
-            onFileSelected({
-              name: file.name,
-              size: file.sizeBytes || 0,
-              downloadUrl: file.downloadUrl || file.embedUrl,
-              source: 'google-drive'
-            });
-          }
-        })
-        .build();
-
-=======
         window.gapi.load('picker', () => resolve());
       });
 
@@ -198,7 +146,6 @@
         })
         .build();
 
->>>>>>> 81e99afd
       picker.setVisible(true);
 
     } catch (error: any) {
